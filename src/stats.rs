/*
FaF is a high performance DNS over TLS proxy
Copyright (C) 2022  James Bates

This program is free software: you can redistribute it and/or modify
it under the terms of the GNU Affero General Public License as published by
the Free Software Foundation, either version 3 of the License, or
(at your option) any later version.

This program is distributed in the hope that it will be useful,
but WITHOUT ANY WARRANTY; without even the implied warranty of
MERCHANTABILITY or FITNESS FOR A PARTICULAR PURPOSE.  See the
GNU Affero General Public License for more details.

You should have received a copy of the GNU Affero General Public License
along with this program.  If not, see <https://www.gnu.org/licenses/>.
*/

use crate::statics::*;

pub struct Stats {
   pub dns_ip: String,
   pub fastest_count: usize,
}

impl Stats {
   fn increment_fastest(&mut self) {
      self.fastest_count += 1;
   }

   /// Could be slow if there are a large number of DNS servers
   pub fn array_increment_fastest(stat_array: &mut [Self], dns_ip_key: &str) -> usize {
      for stats in stat_array {
         if stats.dns_ip == dns_ip_key {
            stats.increment_fastest();
            return stats.fastest_count;
         }
      }

      0
   }
}

impl std::fmt::Display for Stats {
   fn fmt(&self, f: &mut std::fmt::Formatter<'_>) -> std::fmt::Result {
      write!(f, "{}\n  fastest: {}\n", self.dns_ip, self.fastest_count)
   }
}

pub fn init_stats() -> [Stats; UPSTREAM_DNS_SERVERS.len()] {
   #[allow(invalid_value)]
   let mut arr: [Stats; UPSTREAM_DNS_SERVERS.len()] = unsafe { core::mem::MaybeUninit::zeroed().assume_init() };
   let mut index = 0;

   while index < UPSTREAM_DNS_SERVERS.len() {
<<<<<<< HEAD
      arr[index] = Stats { dns_ip: UPSTREAM_DNS_SERVERS[index].ip, fastest_count: 0 };
=======
      arr[index] = Stats { dns_ip: UPSTREAM_DNS_SERVERS[index].socket_addr.ip().to_string(), fastest_count: 0 };
>>>>>>> fa7a63d7
      index += 1;
   }

   arr
}<|MERGE_RESOLUTION|>--- conflicted
+++ resolved
@@ -53,11 +53,7 @@
    let mut index = 0;
 
    while index < UPSTREAM_DNS_SERVERS.len() {
-<<<<<<< HEAD
-      arr[index] = Stats { dns_ip: UPSTREAM_DNS_SERVERS[index].ip, fastest_count: 0 };
-=======
       arr[index] = Stats { dns_ip: UPSTREAM_DNS_SERVERS[index].socket_addr.ip().to_string(), fastest_count: 0 };
->>>>>>> fa7a63d7
       index += 1;
    }
 
