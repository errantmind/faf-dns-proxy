--- conflicted
+++ resolved
@@ -1,12 +1,6 @@
 # FaF DNS Proxy
 
-<<<<<<< HEAD
-WIP, this project works but is not feature complete.
-
-`FaF DNS Proxy` is a Linux (only) DoT proxy / forwarder written in Rust. It follows the design philosophy of the [FaF Web Server](https://www.github.com/errantmind/faf).
-=======
 `FaF DNS Proxy` is a cross-platform, encrypted DNS (DoT) proxy / forwarder written in Rust. It follows the general design philosophy of the [FaF Web Server](https://www.github.com/errantmind/faf).
->>>>>>> fa7a63d7
 
 FaF has been tested on Linux and Windows and may work on other platforms as well.
 
